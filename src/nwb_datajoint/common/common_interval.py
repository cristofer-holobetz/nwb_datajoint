--- conflicted
+++ resolved
@@ -26,10 +26,6 @@
         The interval list name for each epoch is set to the first tag for the epoch.
         If the epoch has no tags, then 'interval_x' will be used as the interval list name, where x is the index
         (0-indexed) of the epoch in the epochs table.
-<<<<<<< HEAD
-
-=======
->>>>>>> f2ca4465
         The start time and stop time of the epoch are stored in the valid_times field as a numpy array of
         [start time, stop time] for each epoch.
 
@@ -40,7 +36,6 @@
         nwb_file_name : str
             The file name of the NWB file, used as a primary key to the Session table.
         """
-<<<<<<< HEAD
         if nwbf.epochs is None:
             print('No epochs found in NWB file.')
             return
@@ -52,16 +47,8 @@
                 epoch_dict['interval_list_name'] = epoch_data.tags[0]
             else:
                 epoch_dict['interval_list_name'] = 'interval_' + str(epoch_index)
-            epoch_dict['valid_times'] = np.asarray([[epoch_data.start_time, epoch_data.stop_time]])
-=======
-        epochs = nwbf.epochs.to_dataframe()
-        epoch_dict = dict()
-        epoch_dict['nwb_file_name'] = nwb_file_name
-        for e in epochs.iterrows():
-            epoch_dict['interval_list_name'] = e[1].tags[0]
             epoch_dict['valid_times'] = np.asarray(
-                [[e[1].start_time, e[1].stop_time]])
->>>>>>> f2ca4465
+                [[epoch_data.start_time, epoch_data.stop_time]])
             cls.insert1(epoch_dict, skip_duplicates=True)
 
 
