import os
import tempfile
import shutil
import json
import uuid
from pathlib import Path

import datajoint as dj
import numpy as np
import sortingview as sv
import spikeinterface as si
import spikeinterface.extractors as se
import spikeinterface.toolkit as st

from nwb_datajoint.common.common_sortingview import SortingviewWorkspace

from .common_lab import LabMember, LabTeam
from .common_interval import SortInterval
from .common_nwbfile import AnalysisNwbfile
from .common_metrics import QualityMetrics
from .common_spikesorting import (SpikeSortingRecordingSelection, SpikeSortingRecording,
                                  SpikeSorting, Sortings)

from .dj_helper_fn import fetch_nwb

schema = dj.schema('common_curation')

@schema
class AutomaticCurationParameters(dj.Manual):
    definition = """
    auto_curation_params_name: varchar(200)   # name of this parameter set
    ---
    merge_params: blob   # params to merge units
    reject_params: blob   # params to reject units
    """
    def insert_default(self):
        auto_curation_params_name = 'default'
        merge_params = {}
        reject_params = {}
        self.insert1([auto_curation_params_name, merge_params, reject_params], skip_duplicates=True)

@schema
class AutomaticCurationSelection(dj.Manual):
    definition = """
    -> QualityMetrics.proj(parent_sorting_id='sorting_id')
    -> AutomaticCurationParameters
    """

@schema
class AutomaticCurationSorting(dj.Computed):
    definition = """
    -> AutomaticCurationSelection
    sorting_id: varchar(15)
    ---
    sorting_path: varchar(1000)
    -> AnalysisNwbfile
    units_object_id: varchar(40)   # Object ID for the units in NWB file
    """

    def make(self, key):
        recording_path = (SpikeSortingRecording & key).fetch1('recording_path')
        recording = si.load_extractor(recording_path)
        timestamps = SpikeSortingRecording._get_recording_timestamps(recording)

        key['sorting_id'] = 'S_'+str(uuid.uuid4())[:8]
        parent_sorting_path = (Sortings & {'sorting_id': key['parent_sorting_id']}).fetch1('sorting_path')
        parent_sorting = si.load_extractor(parent_sorting_path)
        
        metrics_path = (QualityMetrics & {'nwb_file_name': key['nwb_file_name'],
                                          'recording_id': key['recording_id'],
                                          'waveform_params_name':key['waveform_params_name'],
                                          'metric_params_name':key['metric_params_name'],
                                          'sorting_id': key['parent_sorting_id']}).fetch1('quality_metrics_path')
        with open(metrics_path) as f:
            quality_metrics = json.load(f)
        
<<<<<<< HEAD
        reject_params = (AutomaticCurationParameters & key).fetch1('reject_params')
        merge_params = (AutomaticCurationParameters & key).fetch1('merge_params')

        sorting = self._sorting_after_reject(parent_sorting, quality_metrics, reject_params)
        sorting = self._sorting_after_merge(sorting, quality_metrics, merge_params)        
=======
        sorting = self._sorting_after_reject(parent_sorting, quality_metrics, key['reject_params'])
        
        # TODO: implement merging in AutomaticCurationSorting._sorting_after_merge
        # sorting = self._sorting_after_merge(sorting, quality_metrics, key['merge_params'])           
>>>>>>> 91fb73f8
        
        curated_sorting_name = self._get_curated_sorting_name(key)
        key['sorting_path'] = str(Path(os.getenv('NWB_DATAJOINT_SORTING_DIR')) / Path(curated_sorting_name))
        if os.path.exists(key['sorting_path']):
            shutil.rmtree(key['sorting_path'])
        sorting = sorting.save(folder=key['sorting_path'])
        
        # NWB stuff
        recording_key = (SpikeSortingRecording & key).fetch1()
        sort_interval_list_name = (SpikeSortingRecording & recording_key).fetch1('sort_interval_list_name')
        sort_interval = (SortInterval & {'nwb_file_name': recording_key['nwb_file_name'],
                                         'sort_interval_name': recording_key['sort_interval_name']}).fetch1('sort_interval')
        key['analysis_file_name'], key['units_object_id'] = \
            SpikeSorting()._save_sorting_nwb(key, sorting=sorting, timestamps=timestamps,
                                             sort_interval_list_name=sort_interval_list_name, 
                                             sort_interval=sort_interval)
        AnalysisNwbfile().add(key['nwb_file_name'], key['analysis_file_name'])       

        # add sorting to Sortings
        Sortings.insert1({'nwb_file_name': key['nwb_file_name'],
                          'recording_id': key['recording_id'],
                          'sorting_id': key['sorting_id'],
                          'sorting_path': key['sorting_path'],
                          'parent_sorting_id': key['parent_sorting_id']}, skip_duplicates=True)
        
        self.insert1(key)
   
    def update_manual_curation(self, key: dict):
        """Based on information in key, loads the curated sorting from sortingview,
        saves it, and inserts it to Sortings
        
        Assumes that the workspace corresponding to the recording and (original) sorting exists

        Parameters
        ----------
        key : dict
            primary key of AutomaticCurationSorting
        """
        workspace_uri = (SortingviewWorkspace & key).fetch1('workspace_uri')
        workspace = sv.load_workspace(workspace_uri=workspace_uri)
        
        sortingview_sorting_id = (SortingviewWorkspace.Sortings & {'recording_id': key['recording_id'],
                                                                    'sorting_id': key['sorting_id']}).fetch1('sortingview_sorting_id')
        manually_curated_sorting = workspace.get_curated_sorting_extractor(sorting_id=sortingview_sorting_id)
        sorting = si.create_sorting_from_old_extractor(manually_curated_sorting)
        
        new_sorting_id = 'S_'+str(uuid.uuid4())[:8]
        
        sorting_name = key['sorting_id']
        sorting_path = str(Path(os.getenv('NWB_DATAJOINT_SORTING_DIR')) / Path(sorting_name))
        sorting = sorting.save(folder=sorting_path)
        
        Sortings.insert1({'recording_id': key['recording_id'],
                          'sorting_id': new_sorting_id,
                          'sorting_path': sorting_path,
                          'parent_sorting_id': key['sorting_id']}, skip_duplicates=True)
    
    def fetch_nwb(self, *attrs, **kwargs):
        return fetch_nwb(self, (AnalysisNwbfile, 'analysis_file_abs_path'), *attrs, **kwargs)
    
    def _get_curated_sorting_name(self, key):
        parent_sorting_key = (SpikeSorting & {'sorting_id': key['parent_sorting_id']}).fetch1()
        parent_sorting_name =SpikeSorting()._get_sorting_name(parent_sorting_key)
        curated_sorting_name = parent_sorting_name + '_' \
                               + key['auto_curation_params_name'] + '_' + key['sorting_id']
        return curated_sorting_name

    @staticmethod
    def _sorting_after_reject(sorting, quality_metrics, reject_params):
<<<<<<< HEAD
        if not reject_params:
            return sorting
        else:
            return NotImplementedError
=======
        
        # A dict where each key is a unit_id and its value is a fraction
        # of spikes that violate the isi [0, 1]
        isi_violation_fractions = quality_metrics['isi_violation']
        
        # Not sure what this name ('isi_violation_frac_threshold') should be
        isi_violation_frac_threshold = reject_params['isi_violation_frac_threshold']
        
        # Remove units that had too many isi violations. Keep the rest
        passed_units_ids = [unit_id for unit_id in sorting.get_unit_ids() if isi_violation_fractions[unit_id] < isi_violation_rate_threshold]
        
        isi_passed_sorting = sorting.select_units(passed_units_ids)
        
        return isi_passed_sorting
>>>>>>> 91fb73f8
    
    @staticmethod
    def _sorting_after_merge(sorting, quality_metrics, merge_params):
        if not merge_params:
            return sorting
        else:
            return NotImplementedError

@schema 
class CuratedSpikeSortingSelection(dj.Manual):
    definition = """
    -> Sortings
    """

@schema
class CuratedSpikeSorting(dj.Computed):
    definition = """
    # Fully curated spike sorting
    -> CuratedSpikeSortingSelection
    ---
    -> AnalysisNwbfile   # New analysis NWB file to hold unit info
    units_object_id: varchar(40)   # Object ID for the units in NWB file
    """
    class Unit(dj.Part):
        definition = """
        # Table for holding sorted units
        -> master
        unit_id: int   # ID for each unit
        ---
        label='': varchar(80)   # optional label for each unit
        noise_overlap=-1: float   # noise overlap metric for each unit
        nn_isolation=-1: float   # isolation score metric for each unit
        isi_violation=-1: float   # ISI violation score for each unit
        firing_rate=-1: float   # firing rate
        num_spikes=-1: int   # total number of spikes
        """

    def make(self, key):
        
        # if the workspace uri is specified, load the sorting from workspace
            # else if workspace is not specified, then just duplicate entry from automaticcuration
        # save it
        # save it to nwb
        
        
        # define the list of properties. TODO: get this from table definition.
        non_metric_fields = ['spike_times', 'obs_intervals', 'sort_interval']

        # Creating the curated units table involves 4 steps:
        # 1. Merging units labeled for merge
        # 2. Recalculate metrics
        # 3. Inserting accepted units into new analysis NWB file and into the Curated Units table.

        # 1. Merge
        # Get the new curated soring from the workspace.
        workspace_uri = (SpikeSortingWorkspace & key).fetch1('workspace_uri')
        workspace = sv.load_workspace(workspace_uri=workspace_uri)
        sorting_id = key['sorting_id']
        sorting = workspace.get_curated_sorting_extractor(sorting_id)

        # Get labels
        labels = workspace.get_sorting_curation(sorting_id)

        # turn labels to list of str, only including accepted units.
        accepted_units = []
        unit_labels = labels['labelsByUnit']
        for idx, unitId in enumerate(unit_labels):
            if 'accept' in unit_labels[unitId]:
                accepted_units.append(unitId)            

        # remove non-primary merged units
        clusters_merged = bool(labels['mergeGroups'])
        if clusters_merged:
            clusters_merged = True
            for m in labels['mergeGroups']:
                if set(m[1:]).issubset(accepted_units):
                    for cell in m[1:]:
                        accepted_units.remove(cell)

        # get the labels for the accepted units
        labels_concat = []
        for unitId in accepted_units:
            label_concat = ','.join(unit_labels[unitId])
            labels_concat.append(label_concat)

        print(f'Found {len(accepted_units)} accepted units')

        # exit out if there are no labels or no accepted units
        if len(unit_labels) == 0 or len(accepted_units) == 0:
            print(f'{key}: no curation found or no accepted units')
            return

        # get the original units from the Automatic curation NWB file
        orig_units = (AutomaticCuration & key).fetch_nwb()[0]['units']
        orig_units = orig_units.loc[accepted_units]
        #TODO: fix if unit 0 doesn't exist
        sort_interval = orig_units.iloc[0]['sort_interval']
        sort_interval_list_name = (SpikeSortingRecording & key).fetch1('sort_interval_list_name')

        # 2. Recalculate metrics for curated units to account for merges if there were any
        # get the recording extractor
        if clusters_merged:
            recording = workspace.get_recording_extractor(
                workspace.recording_ids[0])
            tmpfile = tempfile.NamedTemporaryFile(dir=os.environ['NWB_DATAJOINT_TEMP_DIR'])
            recording = se.CacheRecordingExtractor(
                                recording, save_path=tmpfile.name, chunk_mb=10000)
            # whiten the recording
            filter_params = (SpikeSortingFilterParameters & key).fetch1('filter_parameter_dict')
            recording = st.preprocessing.whiten(
                recording, seed=0, chunk_size=filter_params['filter_chunk_size'])
            cluster_metrics_list_name = (CuratedSpikeSortingSelection & key).fetch1('final_cluster_metrics_list_name')
            # metrics = QualityMetrics().compute_metrics(cluster_metrics_list_name, recording, sorting)
        else:
            # create the metrics table
            for col_name in orig_units.columns:
                if col_name in non_metric_fields:
                    orig_units = orig_units.drop(col_name, axis=1)
            metrics = orig_units
 
        # Limit the metrics to accepted units
        metrics = metrics.loc[accepted_units]

        # 3. Save the accepted, merged units and their metrics
        # load the AnalysisNWBFile from the original sort to get the sort_interval_valid times and the sort_interval
        key['analysis_file_name'], key['units_object_id'] = \
            SortingID.store_sorting_nwb(key, sorting=sorting, sort_interval_list_name=sort_interval_list_name, 
                              sort_interval=sort_interval, metrics=metrics, unit_ids=accepted_units)

        # Insert entry to CuratedSpikeSorting table
        self.insert1(key)

        # Remove the non primary key entries.
        del key['units_object_id']
        del key['analysis_file_name']

        units_table = (CuratedSpikeSorting & key).fetch_nwb()[0]['units']

        # Add entries to CuratedSpikeSorting.Units table
        unit_key = key
        for unit_num, unit in units_table.iterrows():
            unit_key['unit_id'] = unit_num
            for property in unit.index:
                if property not in non_metric_fields:
                    unit_key[property] = unit[property]
            CuratedSpikeSorting.Unit.insert1(unit_key)

    def metrics_fields(self):
        """Returns a list of the metrics that are currently in the Units table
        """
        unit_fields = list(self.Unit().fetch(limit=1, as_dict=True)[0].keys())
        parent_fields = list(CuratedSpikeSorting.fetch(limit=1, as_dict=True)[0].keys())
        parent_fields.extend(['unit_id', 'label'])
        return [field for field in unit_fields if field not in parent_fields]

    def delete(self):
        """
        Extends the delete method of base class to implement permission checking
        """
        current_user_name = dj.config['database.user']
        entries = self.fetch()
        permission_bool = np.zeros((len(entries),))
        print(f'Attempting to delete {len(entries)} entries, checking permission...')
    
        for entry_idx in range(len(entries)):
            # check the team name for the entry, then look up the members in that team, then get their datajoint user names
            team_name = (SpikeSortingRecordingSelection & (SpikeSortingRecordingSelection & entries[entry_idx]).proj()).fetch1()['team_name']
            lab_member_name_list = (LabTeam.LabTeamMember & {'team_name': team_name}).fetch('lab_member_name')
            datajoint_user_names = []
            for lab_member_name in lab_member_name_list:
                datajoint_user_names.append((LabMember.LabMemberInfo & {'lab_member_name': lab_member_name}).fetch1('datajoint_user_name'))
            permission_bool[entry_idx] = current_user_name in datajoint_user_names
        if np.sum(permission_bool)==len(entries):
            print('Permission to delete all specified entries granted.')
            super().delete()
        else:
            raise Exception('You do not have permission to delete all specified entries. Not deleting anything.')
        
    def fetch_nwb(self, *attrs, **kwargs):
        return fetch_nwb(self, (AnalysisNwbfile, 'analysis_file_abs_path'), *attrs, **kwargs)

    def delete_extractors(self, key):
        """Delete directories with sorting and recording extractors that are no longer needed

        :param key: key to curated sortings where the extractors can be removed
        :type key: dict
        """
        # get a list of the files in the spike sorting storage directory
        dir_names = next(os.walk(os.environ['SPIKE_SORTING_STORAGE_DIR']))[1]
        # now retrieve a list of the currently used analysis nwb files
        analysis_file_names = (self & key).fetch('analysis_file_name')
        delete_list = []
        for dir in dir_names:
            if not dir in analysis_file_names:
                delete_list.append(dir)
                print(f'Adding {dir} to delete list')
        delete = input('Delete all listed directories (y/n)? ')
        if delete == 'y' or delete == 'Y':
            for dir in delete_list:
                shutil.rmtree(dir)
            return
        print('No files deleted')
    # def delete(self, key)

@schema
class SelectedUnitsParameters(dj.Manual):
    definition = """
    unit_inclusion_param_name: varchar(80) # the name of the list of thresholds for unit inclusion
    ---
    max_noise_overlap=1:        float   # noise overlap threshold (include below) 
    min_nn_isolation=-1:        float   # isolation score threshold (include above)
    max_isi_violation=100:      float   # ISI violation threshold
    min_firing_rate=0:          float   # minimum firing rate threshold
    max_firing_rate=100000:     float   # maximum fring rate thershold
    min_num_spikes=0:           int     # minimum total number of spikes
    exclude_label_list=NULL:    BLOB    # list of labels to EXCLUDE
    """
    
    def get_included_units(self, curated_sorting_key, unit_inclusion_key):
        """given a reference to a set of curated sorting units and a specific unit inclusion parameter list, returns 
        the units that should be included

        :param curated_sorting_key: key to entries in CuratedSpikeSorting.Unit table
        :type curated_sorting_key: dict
        :param unit_inclusion_key: key to a single unit inclusion parameter set
        :type unit_inclusion_key: dict
        """
        curated_sortings = (CuratedSpikeSorting() & curated_sorting_key).fetch()
        inclusion_key = (self & unit_inclusion_key).fetch1()
     
        units = (CuratedSpikeSorting().Unit() & curated_sortings).fetch()
        # get a list of the metrics in the units table
        metrics_list = CuratedSpikeSorting().metrics_fields()
        # create a list of the units to kepp. 
        #TODO: make this code more flexible
        keep = np.asarray([True] * len(units))
        if 'noise_overlap' in metrics_list and "max_noise_overlap" in inclusion_key:
            keep = np.logical_and(keep, units['noise_overlap'] <= inclusion_key["max_noise_overlap"])
        if 'nn_isolation' in metrics_list and "min_isolation" in inclusion_key:
            keep = np.logical_and(keep, units['nn_isolation'] >= inclusion_key["min_isolation"])
        if 'isi_violation' in metrics_list and "isi_violation" in inclusion_key:
            keep = np.logical_and(keep, units['isi_violation'] <= inclusion_key["isi_violation"])
        if 'firing_rate' in metrics_list and "firing_rate" in inclusion_key:
            keep = np.logical_and(keep, units['firing_rate'] >= inclusion_key["min_firing_rate"])
            keep = np.logical_and(keep, units['firing_rate'] <= inclusion_key["max_firing_rate"])
        if 'num_spikes' in metrics_list and "min_num_spikes" in inclusion_key:
            keep = np.logical_and(keep, units['num_spikes'] >= inclusion_key["min_num_spikes"])
        units = units[keep]
        #now exclude by label if it is specified
        if inclusion_key['exclude_label_list'] is not None:
            included_units = []
            for unit in units:
                labels = unit['label'].split(',')
                exclude = False
                for label in labels:
                    if label in inclusion_key['exclude_label_list']:
                        exclude = True
                if not exclude:
                    included_units.append(unit)   
            return included_units
        else:
            return units

@schema
class SelectedUnits(dj.Computed):
    definition = """
    -> CuratedSpikeSorting
    -> SelectedUnitsParameters    
    ---
    -> AnalysisNwbfile   # New analysis NWB file to hold unit info
    units_object_id: varchar(40)   # Object ID for the units in NWB file
    """
    <|MERGE_RESOLUTION|>--- conflicted
+++ resolved
@@ -74,18 +74,14 @@
         with open(metrics_path) as f:
             quality_metrics = json.load(f)
         
-<<<<<<< HEAD
         reject_params = (AutomaticCurationParameters & key).fetch1('reject_params')
         merge_params = (AutomaticCurationParameters & key).fetch1('merge_params')
 
         sorting = self._sorting_after_reject(parent_sorting, quality_metrics, reject_params)
         sorting = self._sorting_after_merge(sorting, quality_metrics, merge_params)        
-=======
-        sorting = self._sorting_after_reject(parent_sorting, quality_metrics, key['reject_params'])
         
         # TODO: implement merging in AutomaticCurationSorting._sorting_after_merge
         # sorting = self._sorting_after_merge(sorting, quality_metrics, key['merge_params'])           
->>>>>>> 91fb73f8
         
         curated_sorting_name = self._get_curated_sorting_name(key)
         key['sorting_path'] = str(Path(os.getenv('NWB_DATAJOINT_SORTING_DIR')) / Path(curated_sorting_name))
@@ -155,12 +151,6 @@
 
     @staticmethod
     def _sorting_after_reject(sorting, quality_metrics, reject_params):
-<<<<<<< HEAD
-        if not reject_params:
-            return sorting
-        else:
-            return NotImplementedError
-=======
         
         # A dict where each key is a unit_id and its value is a fraction
         # of spikes that violate the isi [0, 1]
@@ -175,7 +165,6 @@
         isi_passed_sorting = sorting.select_units(passed_units_ids)
         
         return isi_passed_sorting
->>>>>>> 91fb73f8
     
     @staticmethod
     def _sorting_after_merge(sorting, quality_metrics, merge_params):
