--- conflicted
+++ resolved
@@ -14,21 +14,12 @@
 import pandas as pd
 import pynwb
 import scipy.stats as stats
-<<<<<<< HEAD
-import sortingview
+import sortingview as sv
 import spikeinterface as si
 import spikeinterface.extractors as se
 import spikeinterface.sorters as ss
 import spikeinterface.toolkit as st
-=======
-import sortingview as sv
-import spikeextractors as se
-from spikeextractors.extractors.numpyextractors.numpyextractors import NumpySortingExtractor
-from spikeextractors.extractors.nwbextractors.nwbextractors import NwbSortingExtractor
-import spikesorters as ss
-import spiketoolkit as st
->>>>>>> 6a23e385
-from mountainsort4._mdaio_impl import readmda
+from mountainsort4.mdaio_impl import readmda
 
 from .common_device import Probe
 from .common_lab import LabMember, LabTeam
@@ -40,12 +31,10 @@
 from .common_session import Session
 from .dj_helper_fn import dj_replace, fetch_nwb
 from .nwb_helper_fn import get_valid_intervals
-<<<<<<< HEAD
+
+from .sortingview_utils import add_to_sortingview_workspace, set_workspace_permission
 
 si.set_global_tmp_folder('/stelmo/nwb/tmp')
-=======
-from .sortingview_utils import add_to_sortingview_workspace, set_workspace_permission
->>>>>>> 6a23e385
 
 class Timer:
     """
@@ -546,7 +535,7 @@
     units_object_id: varchar(40)           # Object ID for the units in NWB file
     time_of_sort=0: int                    # This is when the sort was done
     curation_feed_uri='': varchar(1000)    # Labbox-ephys feed for curation
-    sorting_id='none': varchar(20)         # the sorting id of the  sorting that was added
+    sorting_id='none': varchar(20)         # the id of the sorting that was added
     """
 
     def make(self, key):
@@ -573,106 +562,57 @@
             recording_timestamps = recording._timestamps
 
         # get the artifact detection parameters and apply artifact detection to zero out artifacts
-        artifact_key = (SpikeSortingParameters & key).fetch1(
-            'artifact_param_name')
-        artifact_param_dict = (SpikeSortingArtifactParameters & {
-                               'artifact_param_name': artifact_key}).fetch1('parameter_dict')
+        artifact_key = (SpikeSortingParameters & key).fetch1('artifact_param_name')
+        artifact_param_dict = (SpikeSortingArtifactParameters & {'artifact_param_name': artifact_key}).fetch1('parameter_dict')
         if not artifact_param_dict['skip']:
-            no_artifact_valid_times = SpikeSortingArtifactParameters.get_no_artifact_times(
-                recording, **artifact_param_dict)
+            no_artifact_valid_times = SpikeSortingArtifactParameters.get_no_artifact_times(recording, **artifact_param_dict)
             # update the sort interval valid times to exclude the artifacts
             sort_interval_valid_times = interval_list_intersect(
                 sort_interval_valid_times, no_artifact_valid_times)
             # exclude the invalid times
-            mask = np.full(recording.get_num_frames(), True, dtype='bool')
-            mask[interval_list_excludes_ind(
-                sort_interval_valid_times, recording_timestamps)] = False
-            # TODO: st.preprocessing.mask no longer exists; replace with remove_artifacts
-            # recording = st.preprocessing.mask(recording, mask)
-
-        # Path to files that will hold recording and sorting extractors
-<<<<<<< HEAD
-        extractor_file_name = key['nwb_file_name'] \
-            + '_' + key['sort_interval_name'] \
-            + '_' + str(key['sort_group_id']) \
-            + '_' + key['sorter_name'] \
-            + '_' + key['parameter_set_name'] + '.nwb'
-        analysis_path = str(Path(os.environ['SPIKE_SORTING_STORAGE_DIR'])
-                            / key['analysis_file_name'])
-
-        # if not os.path.isdir(analysis_path):
-        #     os.mkdir(analysis_path)
-        # extractor_nwb_path = str(Path(analysis_path) / extractor_file_name)
-=======
-        # TODO: remove nwb
-        #extractor_nwb_path, _ = self.get_extractor_save_path(key, type='nwb')
-        sorting_h5_path, recording_h5_path = self.get_extractor_save_path(key, type='h5v1')
->>>>>>> 6a23e385
-
-        metadata = {}
-        metadata['Ecephys'] = {'ElectricalSeries': {'name': 'ElectricalSeries',
-                                                    'description': key['nwb_file_name'] +
-                                                    '_' + key['sort_interval_name'] + 
-                                                    '_' + str(key['sort_group_id'])}}
-<<<<<<< HEAD
-            # TODO: save timestamps together
-            # Caching the extractor GREATLY speeds up the subsequent processing and NWB writing
-        recording = recording.save(folder=analysis_path+'_recording')
-=======
+            artifact_frames = interval_list_excludes_ind(sort_interval_valid_times, recording_timestamps)
+            recording = st.remove_artifacts(recording, artifact_frames,
+                                            ms_before=0, ms_after=0)
+
+        recording_h5_path, sorting_h5_path = self.get_extractor_save_path(key, type='h5v1')
+
+        # Save filtered recording to binary or NWB
+        # recording = recording.save(folder=analysis_path+'_recording')
+        # se.NwbRecordingExtractor.write_recording(recording, save_path=extractor_nwb_path,
+        #                                          buffer_mb=10000, overwrite=True, metadata=metadata,
+        #                                          es_key='ElectricalSeries')
         
-        with Timer(label=f'writing filtered h5 recording extractor to {recording_h5_path}', verbose=True):
-            #Caching the extractor GREATLY speeds up the subsequent processing 
-            tmpfile = tempfile.NamedTemporaryFile(dir='/stelmo/nwb/tmp')
-            recording = se.CacheRecordingExtractor(
-                        recording, save_path=tmpfile.name, chunk_mb=1000, n_jobs=4)
- 
->>>>>>> 6a23e385
-            # TODO: consider writing NWB or other recording extractor in a separate process
-            # se.NwbRecordingExtractor.write_recording(recording, save_path=extractor_nwb_path,
-            #                                          buffer_mb=10000, overwrite=True, metadata=metadata,
-            #                                          es_key='ElectricalSeries')
-<<<<<<< HEAD
-=======
-            # temporary code: save a link, etc. 
-            h5_recording = sv.LabboxEphysRecordingExtractor.store_recording_link_h5(recording, recording_h5_path)
->>>>>>> 6a23e385
+        # Save filtered recording to h5 recording
+        recording = sv.LabboxEphysRecordingExtractor.store_recording_link_h5(recording, recording_h5_path)
 
         # whiten the extractor for sorting and metric calculations
         print('\nWhitening recording...')
         with Timer(label=f'whitening', verbose=True):
             filter_params = (SpikeSorterParameters & {'sorter_name': key['sorter_name'],
                                                       'parameter_set_name': key['parameter_set_name']}).fetch1('filter_parameter_dict')
-            recording = st.preprocessing.whiten(
-                recording, seed=0, chunk_size=filter_params['filter_chunk_size'])
+            recording = st.preprocessing.whiten(recording, seed=0, chunk_size=filter_params['filter_chunk_size'])
 
         print(f'\nRunning spike sorting on {key}...')
-        sort_parameters = (SpikeSorterParameters & {'sorter_name': key['sorter_name'],
+        sorter_parameters = (SpikeSorterParameters & {'sorter_name': key['sorter_name'],
                                                     'parameter_set_name': key['parameter_set_name']}).fetch1()
 
         sorting = ss.run_sorter(key['sorter_name'], recording,
-                                output_folder=os.getenv(
-                                    'SORTING_TEMP_DIR', None),
-                                **sort_parameters['parameter_dict'])
+                                output_folder=os.getenv('SORTING_TEMP_DIR', None),
+                                **sorter_parameters['parameter_dict'])
 
         key['time_of_sort'] = int(time.time())
 
-<<<<<<< HEAD
-        # TODO: replace with NWB file
+        # Save sorting as NWB or binary
         # se.NwbSortingExtractor.write_sorting(
         #     sorting, save_path=extractor_nwb_path)
-        sorting = sorting.save(folder=analysis_path+'_sorting')
-
-=======
-        #store the sorting for later visualization
-        h5_sorting = sv.LabboxEphysSortingExtractor.store_sorting_link_h5(sorting, sorting_h5_path)
-        #se.NwbSortingExtractor.write_sorting(sorting, save_path=extractor_nwb_path)
->>>>>>> 6a23e385
+        # sorting = sorting.save(folder=analysis_path+'_sorting')
+
+        # Save sorting as H5
+        sorting = sv.LabboxEphysSortingExtractor.store_sorting_link_h5(sorting, sorting_h5_path)
 
         cluster_metrics_list_name = (SpikeSortingParameters & key).fetch1(
                 'cluster_metrics_list_name')
         with Timer(label='computing quality metrics', verbose=True):
-            # tmpfile = tempfile.NamedTemporaryFile(dir='/stelmo/nwb/tmp')
-            # metrics_recording = se.CacheRecordingExtractor(recording, save_path=tmpfile.name, chunk_mb=10000)
             metrics = SpikeSortingMetrics().compute_metrics(cluster_metrics_list_name, recording, sorting)
 
         print('\nSaving sorting results...')
@@ -703,9 +643,9 @@
                         + cluster_metrics_list_name
 
         workspace_uri, sorting_id = add_to_sortingview_workspace(workspace_name, recording_label, 
-                                                        sorting_label, h5_recording, h5_sorting, 
-                                                        analysis_nwb_path=None,
-                                                        metrics=metrics)
+                                                                 sorting_label, recording, sorting, 
+                                                                 analysis_nwb_path=None,
+                                                                 metrics=metrics)
 
         key['sorting_id'] = sorting_id      
         key['curation_feed_uri'] = workspace_uri
@@ -718,17 +658,20 @@
         print('\nDone - entry inserted to table.')
 
     @staticmethod
-    def get_extractor_save_path(key, type='h5v1'):
-        """returns the full path for saving a recording and sorting extractor of the specified type
-
-        Args:
-            key (str): [SpikeSorting key]
-            type (str, optional): [type of extractor. Currently 'h5v1' or 'nwb" are supported]. Defaults to 'h5v1'.
+    def get_extractor_save_path(key: dict, type: str='h5v1'):
+        """
+        Returns the paths for recording and sorting extractors to be saved
+
+        Parameters
+        ----------
+        key: dict
+            Key from SpikeSorting table
+        type: str, optional
+            Type of extractor. Currently 'h5v1' or 'nwb" are supported. Defaults to 'h5v1'.
         """
         supported_types = ['h5v1', 'nwb']
         if type not in supported_types:
-            Error(f'extractor type {type} not in supported types {supported_types}')
-            return
+            raise Error(f'extractor type {type} not in supported types {supported_types}')
         
         # Path to files that will hold recording and sorting extractors
         extractor_base_name = key['nwb_file_name'] \
@@ -742,10 +685,15 @@
         if not os.path.isdir(analysis_path):
             os.mkdir(analysis_path)
         full_path = str(Path(analysis_path) / extractor_base_name)
-        if type == 'h5v1':  
-            return full_path + '_recording.' + type, full_path + '_sorting.' + type
+        
+        if type == 'h5v1': 
+            recording_path = full_path + '_recording.' + type
+            sorting_path = full_path + '_sorting.' + type
         elif type == 'nwb':
-            return full_path + '.' + type, full_path + '.' + type
+            recording_path = full_path + '.' + type
+            sorting_path = recording_path
+            
+        return recording_path, sorting_path
 
     def delete(self):
         """
@@ -806,13 +754,11 @@
             sort_interval, valid_times)
         return sort_interval_valid_times
 
-    def get_filtered_recording_extractor(self, key):
+    def get_filtered_recording_extractor(self, key: dict):
         """
         Generates a RecordingExtractor object based on parameters in key.
-        (1) Loads the NWB file created during insertion as a NwbRecordingExtractor
-        (2) Slices the NwbRecordingExtractor in time (interval) and space (channels) to
-            get a SubRecordingExtractor
-        (3) Applies referencing, and bandpass filtering
+        (1) Loads the inserted NWB file as a NwbRecordingExtractor
+        (2) Applies referencing and bandpass filtering
 
         Parameters
         ----------
@@ -820,9 +766,9 @@
 
         Returns
         -------
-        sub_R: se.RecordingExtractor
-        """
-        #print('In get_filtered_recording_extractor')
+        recording: spikeinterface.extractors.RecordingExtractor
+        """
+        
         with Timer(label='filtered recording extractor setup', verbose=True):
             nwb_file_abs_path = Nwbfile().get_abs_path(key['nwb_file_name'])
             with pynwb.NWBHDF5IO(nwb_file_abs_path, 'r', load_namespaces=True) as io:
@@ -833,13 +779,7 @@
                                              'sort_interval_name': key['sort_interval_name']}).fetch1('sort_interval')
 
             sort_indices = np.searchsorted(timestamps, np.ravel(sort_interval))
-<<<<<<< HEAD
-            assert sort_indices[1] - \
-                sort_indices[
-                    0] > 1000, f'Sort indices {sort_indices} are not valid'
-=======
             assert sort_indices[1] - sort_indices[0] > 1000, f'Error in get_recording_extractor: sort indices {sort_indices} are not valid'
->>>>>>> 6a23e385
 
             electrode_ids = (SortGroup.SortGroupElectrode & {'nwb_file_name': key['nwb_file_name'],
                                                              'sort_group_id': key['sort_group_id']}).fetch('electrode_id')
@@ -848,28 +788,19 @@
             electrode_group_name = np.int(electrode_group_name[0])
             
         with Timer(label='NWB recording extractor create from file', verbose=True):
-<<<<<<< HEAD
             recording = se.read_nwb_recording(Nwbfile.get_abs_path(key['nwb_file_name']),
                                               electrical_series_name='e-series')
-=======
-            R = se.NwbRecordingExtractor(Nwbfile.get_abs_path(key['nwb_file_name']),
-                                         electrical_series_name='e-series')
+
+        sort_reference_electrode_id = (SortGroup & {'nwb_file_name': key['nwb_file_name'],
+                                                    'sort_group_id': key['sort_group_id']}).fetch('sort_reference_electrode_id')
+        sort_reference_electrode_id = np.int(sort_reference_electrode_id)
         
-
-        sub_R = se.SubRecordingExtractor(
-            R, start_frame=sort_indices[0], end_frame=sort_indices[1])
->>>>>>> 6a23e385
-
-        sort_reference_electrode_id = int((SortGroup & {'nwb_file_name': key['nwb_file_name'],
-                                                        'sort_group_id': key['sort_group_id']}).fetch('sort_reference_electrode_id'))
-
         # make a list of the channels in the sort group and the reference channel if it exists
         channel_ids = electrode_ids.tolist()
-
-        if sort_reference_electrode_id >= 0:
-            # make a list of the channels in the sort group and the reference channel if it exists
+        if sort_reference_electrode_id >= 0:            
             channel_ids.append(sort_reference_electrode_id)
 
+        # slice recording in frames and channels
         recording = recording.frame_slice(start_frame=sort_indices[0], end_frame=sort_indices[1])
         recording = recording.channel_slice(channel_ids=channel_ids)
 
@@ -881,7 +812,6 @@
                                                           ref_channels=sort_reference_electrode_id)
             # now restrict it to just the electrode IDs in the sort group
             recording = recording.channel_slice(channel_ids=electrode_ids.tolist())
-
         elif sort_reference_electrode_id == -2:
             recording = st.preprocessing.common_reference(recording, reference='median')
 
@@ -893,7 +823,7 @@
         # TODO: change this with spikeinterface.probe
         recording.set_channel_locations(SortGroup().get_geometry(key['sort_group_id'], key['nwb_file_name']))
 
-        # give timestamps for the SubRecordingExtractor
+        # set timestamps
         # TODO: change this once spikeextractors is updated
         recording._timestamps = timestamps[sort_indices[0]:sort_indices[1]]
 
